# -*- coding: utf-8 -*-
"""Gateway Service Implementation.

Copyright 2025
SPDX-License-Identifier: Apache-2.0
Authors: Mihai Criveti

This module implements gateway federation according to the MCP specification.
It handles:
- Gateway discovery and registration
- Request forwarding
- Capability aggregation
- Health monitoring
- Active/inactive gateway management
"""

import asyncio
import logging
import uuid
from datetime import datetime, timezone
from typing import Any, AsyncGenerator, Dict, List, Optional, Set

import httpx
from filelock import FileLock, Timeout
from mcp import ClientSession
from mcp.client.sse import sse_client
from mcp.client.streamable_http import streamablehttp_client
from slugify import slugify
from sqlalchemy import select
from sqlalchemy.orm import Session

from mcpgateway.config import settings
from mcpgateway.db import Gateway as DbGateway
from mcpgateway.db import SessionLocal
from mcpgateway.db import Tool as DbTool
from mcpgateway.schemas import GatewayCreate, GatewayRead, GatewayUpdate, ToolCreate
from mcpgateway.services.tool_service import ToolService
from mcpgateway.utils.services_auth import decode_auth

try:
    import redis

    REDIS_AVAILABLE = True
except ImportError:
    REDIS_AVAILABLE = False
    logging.info("Redis is not utilized in this environment.")

# logging.getLogger("httpx").setLevel(logging.WARNING)  # Disables httpx logs for regular health checks
logger = logging.getLogger(__name__)


GW_FAILURE_THRESHOLD = settings.unhealthy_threshold
GW_HEALTH_CHECK_INTERVAL = settings.health_check_interval


class GatewayError(Exception):
    """Base class for gateway-related errors."""


class GatewayNotFoundError(GatewayError):
    """Raised when a requested gateway is not found."""


class GatewayNameConflictError(GatewayError):
    """Raised when a gateway name conflicts with existing (active or inactive) gateway."""

    def __init__(self, name: str, is_active: bool = True, gateway_id: Optional[int] = None):
        """Initialize the error with gateway information.

        Args:
            name: The conflicting gateway name
            is_active: Whether the existing gateway is active
            gateway_id: ID of the existing gateway if available
        """
        self.name = name
        self.is_active = is_active
        self.gateway_id = gateway_id
        message = f"Gateway already exists with name: {name}"
        if not is_active:
            message += f" (currently inactive, ID: {gateway_id})"
        super().__init__(message)


class GatewayConnectionError(GatewayError):
    """Raised when gateway connection fails."""


class GatewayService:
    """Service for managing federated gateways.

    Handles:
    - Gateway registration and health checks
    - Request forwarding
    - Capability negotiation
    - Federation events
    - Active/inactive status management
    """

    def __init__(self):
        """Initialize the gateway service."""
        self._event_subscribers: List[asyncio.Queue] = []
        self._http_client = httpx.AsyncClient(timeout=settings.federation_timeout, verify=not settings.skip_ssl_verify)
        self._health_check_interval = GW_HEALTH_CHECK_INTERVAL
        self._health_check_task: Optional[asyncio.Task] = None
        self._active_gateways: Set[str] = set()  # Track active gateway URLs
        self._stream_response = None
        self._pending_responses = {}
        self.tool_service = ToolService()
        self._gateway_failure_counts: dict[str, int] = {}

        # For health checks, we determine the leader instance.
        self.redis_url = settings.redis_url if settings.cache_type == "redis" else None

        if self.redis_url and REDIS_AVAILABLE:
            self._redis_client = redis.from_url(self.redis_url)
            self._instance_id = str(uuid.uuid4())  # Unique ID for this process
            self._leader_key = "gateway_service_leader"
            self._leader_ttl = 40  # seconds
        elif settings.cache_type != "none":
            # Fallback: File-based lock
            self._redis_client = None
            self._lock_path = settings.filelock_path
            self._file_lock = FileLock(self._lock_path)
        else:
            self._redis_client = None

    async def initialize(self) -> None:
        """Initialize the service and start health check if this instance is the leader.

        Raises:
            ConnectionError: When redis ping fails
        """
        logger.info("Initializing gateway service")

        if self._redis_client:
            # Check if Redis is available
            pong = self._redis_client.ping()
            if not pong:
                raise ConnectionError("Redis ping failed.")

            is_leader = self._redis_client.set(self._leader_key, self._instance_id, ex=self._leader_ttl, nx=True)
            if is_leader:
                logger.info("Acquired Redis leadership. Starting health check task.")
                self._health_check_task = asyncio.create_task(self._run_health_checks())
        else:
            # Always create the health check task in filelock mode; leader check is handled inside.
            self._health_check_task = asyncio.create_task(self._run_health_checks())

    async def shutdown(self) -> None:
        """Shutdown the service."""
        if self._health_check_task:
            self._health_check_task.cancel()
            try:
                await self._health_check_task
            except asyncio.CancelledError:
                pass

        await self._http_client.aclose()
        self._event_subscribers.clear()
        self._active_gateways.clear()
        logger.info("Gateway service shutdown complete")

    async def register_gateway(self, db: Session, gateway: GatewayCreate) -> GatewayRead:
        """Register a new gateway.

        Args:
            db: Database session
            gateway: Gateway creation schema

        Returns:
            Created gateway information

        Raises:
            GatewayNameConflictError: If gateway name already exists
            []: When ExceptionGroup found
        """
        try:
            # Check for name conflicts (both active and inactive)
            existing_gateway = db.execute(select(DbGateway).where(DbGateway.name == gateway.name)).scalar_one_or_none()

            if existing_gateway:
                raise GatewayNameConflictError(
                    gateway.name,
                    is_active=existing_gateway.is_active,
                    gateway_id=existing_gateway.id,
                )

            auth_type = getattr(gateway, "auth_type", None)
            auth_value = getattr(gateway, "auth_value", {})

            capabilities, tools = await self._initialize_gateway(str(gateway.url), auth_value, gateway.transport)

            tools = [
                DbTool(
                    original_name=tool.name,
                    url=str(gateway.url),
                    description=tool.description,
                    integration_type=tool.integration_type,
                    request_type=tool.request_type,
                    headers=tool.headers,
                    input_schema=tool.input_schema,
                    jsonpath_filter=tool.jsonpath_filter,
                    auth_type=auth_type,
                    auth_value=auth_value,
                )
                for tool in tools
            ]

            # Create DB model
            db_gateway = DbGateway(
                name=gateway.name,
                slug=slugify(gateway.name),
                url=str(gateway.url),
                description=gateway.description,
                transport=gateway.transport,
                capabilities=capabilities,
                last_seen=datetime.now(timezone.utc),
                auth_type=auth_type,
                auth_value=auth_value,
                tools=tools,
            )

            # Add to DB
            db.add(db_gateway)
            db.commit()
            db.refresh(db_gateway)

            # Update tracking
            self._active_gateways.add(db_gateway.url)

            # Notify subscribers
            await self._notify_gateway_added(db_gateway)

            return GatewayRead.model_validate(gateway)
        except* GatewayConnectionError as ge:
            logger.error("GatewayConnectionError in group: %s", ge.exceptions)
            raise ge.exceptions[0]
        except* ValueError as ve:
            logger.error("ValueErrors in group: %s", ve.exceptions)
            raise ve.exceptions[0]
        except* RuntimeError as re:
            logger.error("RuntimeErrors in group: %s", re.exceptions)
            raise re.exceptions[0]
        except* BaseException as other:  # catches every other sub-exception
            logger.error("Other grouped errors: %s", other.exceptions)
            raise other.exceptions[0]

    async def list_gateways(self, db: Session, include_inactive: bool = False) -> List[GatewayRead]:
        """List all registered gateways.

        Args:
            db: Database session
            include_inactive: Whether to include inactive gateways

        Returns:
            List of registered gateways
        """
        query = select(DbGateway)

        if not include_inactive:
            query = query.where(DbGateway.is_active)

        gateways = db.execute(query).scalars().all()
        return [GatewayRead.model_validate(g) for g in gateways]

    async def update_gateway(self, db: Session, gateway_id: str, gateway_update: GatewayUpdate) -> GatewayRead:
        """Update a gateway.

        Args:
            db: Database session
            gateway_id: Gateway ID to update
            gateway_update: Updated gateway data

        Returns:
            Updated gateway information

        Raises:
            GatewayNotFoundError: If gateway not found
            GatewayError: For other update errors
            GatewayNameConflictError: If gateway name conflict occurs
        """
        try:
            # Find gateway
            gateway = db.get(DbGateway, gateway_id)
            if not gateway:
                raise GatewayNotFoundError(f"Gateway not found: {gateway_id}")

            if not gateway.is_active:
                raise GatewayNotFoundError(f"Gateway '{gateway.name}' exists but is inactive")

            # Check for name conflicts if name is being changed
            if gateway_update.url is not None and gateway_update.url != gateway.url:
                existing_gateway = db.execute(select(DbGateway).where(DbGateway.url == gateway_update.url).where(DbGateway.id != gateway_id)).scalar_one_or_none()

                if existing_gateway:
                    raise GatewayNameConflictError(
                        gateway_update.name,
                        is_active=existing_gateway.is_active,
                        gateway_id=existing_gateway.id,
                    )

            # Update fields if provided
            if gateway_update.name is not None:
                gateway.name = gateway_update.name
                gateway.slug = slugify(gateway_update.name)
            if gateway_update.url is not None:
                gateway.url = str(gateway_update.url)
            if gateway_update.description is not None:
                gateway.description = gateway_update.description
            if gateway_update.transport is not None:
                gateway.transport = gateway_update.transport

            if getattr(gateway, "auth_type", None) is not None:
                gateway.auth_type = gateway_update.auth_type

                # if auth_type is not None and only then check auth_value
                if getattr(gateway, "auth_value", {}) != {}:
                    gateway.auth_value = gateway_update.auth_value

            # Try to reinitialize connection if URL changed
            if gateway_update.url is not None:
                try:
                    capabilities, tools = await self._initialize_gateway(gateway.url, gateway.auth_value, gateway.transport)
                    new_tool_names = [tool.name for tool in tools]

                    for tool in tools:
                        existing_tool = db.execute(select(DbTool).where(DbTool.original_name == tool.name).where(DbTool.gateway_id == gateway_id)).scalar_one_or_none()
                        if not existing_tool:
                            gateway.tools.append(
                                DbTool(
                                    original_name=tool.name,
                                    url=str(gateway.url),
                                    description=tool.description,
                                    integration_type=tool.integration_type,
                                    request_type=tool.request_type,
                                    headers=tool.headers,
                                    input_schema=tool.input_schema,
                                    jsonpath_filter=tool.jsonpath_filter,
                                    auth_type=gateway.auth_type,
                                    auth_value=gateway.auth_value,
                                )
                            )

                    gateway.capabilities = capabilities
                    gateway.tools = [tool for tool in gateway.tools if tool.original_name in new_tool_names]  # keep only still-valid rows
                    gateway.last_seen = datetime.now(timezone.utc)

                    # Update tracking with new URL
                    self._active_gateways.discard(gateway.url)
                    self._active_gateways.add(gateway.url)
                except Exception as e:
                    logger.warning(f"Failed to initialize updated gateway: {e}")

            gateway.updated_at = datetime.now(timezone.utc)
            db.commit()
            db.refresh(gateway)

            # Notify subscribers
            await self._notify_gateway_updated(gateway)

            logger.info(f"Updated gateway: {gateway.name}")
            return GatewayRead.model_validate(gateway)

        except Exception as e:
            db.rollback()
            raise GatewayError(f"Failed to update gateway: {str(e)}")

    async def get_gateway(self, db: Session, gateway_id: str, include_inactive: bool = False) -> GatewayRead:
        """Get a specific gateway by ID.

        Args:
            db: Database session
            gateway_id: Gateway ID
            include_inactive: Whether to include inactive gateways

        Returns:
            Gateway information

        Raises:
            GatewayNotFoundError: If gateway not found
        """
        gateway = db.get(DbGateway, gateway_id)
        if not gateway:
            raise GatewayNotFoundError(f"Gateway not found: {gateway_id}")

        if not gateway.is_active and not include_inactive:
            raise GatewayNotFoundError(f"Gateway '{gateway.name}' exists but is inactive")

        return GatewayRead.model_validate(gateway)

    async def toggle_gateway_status(self, db: Session, gateway_id: str, activate: bool) -> GatewayRead:
        """Toggle gateway active status.

        Args:
            db: Database session
            gateway_id: Gateway ID to toggle
            activate: True to activate, False to deactivate

        Returns:
            Updated gateway information

        Raises:
            GatewayNotFoundError: If gateway not found
            GatewayError: For other errors
        """
        try:
            gateway = db.get(DbGateway, gateway_id)
            if not gateway:
                raise GatewayNotFoundError(f"Gateway not found: {gateway_id}")

            # Update status if it's different
            if gateway.is_active != activate:
                gateway.is_active = activate
                gateway.updated_at = datetime.now(timezone.utc)

                # Update tracking
                if activate:
                    self._active_gateways.add(gateway.url)
                    # Try to initialize if activating
                    try:
                        capabilities, tools = await self._initialize_gateway(gateway.url, gateway.auth_value, gateway.transport)
                        new_tool_names = [tool.name for tool in tools]

                        for tool in tools:
                            existing_tool = db.execute(select(DbTool).where(DbTool.original_name == tool.name).where(DbTool.gateway_id == gateway_id)).scalar_one_or_none()
                            if not existing_tool:
                                gateway.tools.append(
                                    DbTool(
                                        original_name=tool.name,
                                        url=str(gateway.url),
                                        description=tool.description,
                                        integration_type=tool.integration_type,
                                        request_type=tool.request_type,
                                        headers=tool.headers,
                                        input_schema=tool.input_schema,
                                        jsonpath_filter=tool.jsonpath_filter,
                                        auth_type=gateway.auth_type,
                                        auth_value=gateway.auth_value,
                                    )
                                )

                        gateway.capabilities = capabilities
                        gateway.tools = [tool for tool in gateway.tools if tool.original_name in new_tool_names]  # keep only still-valid rows

                        gateway.last_seen = datetime.now(timezone.utc)
                    except Exception as e:
                        logger.warning(f"Failed to initialize reactivated gateway: {e}")
                else:
                    self._active_gateways.discard(gateway.url)

                db.commit()
                db.refresh(gateway)

                tools = db.query(DbTool).filter(DbTool.gateway_id == gateway_id).all()
                for tool in tools:
                    await self.tool_service.toggle_tool_status(db, tool.id, activate)

                # Notify subscribers
                if activate:
                    await self._notify_gateway_activated(gateway)
                else:
                    await self._notify_gateway_deactivated(gateway)

                logger.info(f"Gateway {gateway.name} {'activated' if activate else 'deactivated'}")

            return GatewayRead.model_validate(gateway)

        except Exception as e:
            db.rollback()
            raise GatewayError(f"Failed to toggle gateway status: {str(e)}")

    async def _notify_gateway_updated(self, gateway: DbGateway) -> None:
        """
        Notify subscribers of gateway update.

        Args:
            gateway: Gateway to update
        """
        event = {
            "type": "gateway_updated",
            "data": {
                "id": gateway.id,
                "name": gateway.name,
                "url": gateway.url,
                "description": gateway.description,
                "is_active": gateway.is_active,
            },
            "timestamp": datetime.now(timezone.utc).isoformat(),
        }
        await self._publish_event(event)

    async def delete_gateway(self, db: Session, gateway_id: str) -> None:
        """Permanently delete a gateway.

        Args:
            db: Database session
            gateway_id: Gateway ID to delete

        Raises:
            GatewayNotFoundError: If gateway not found
            GatewayError: For other deletion errors
        """
        try:
            # Find gateway
            gateway = db.get(DbGateway, gateway_id)
            if not gateway:
                raise GatewayNotFoundError(f"Gateway not found: {gateway_id}")

            # Store gateway info for notification before deletion
            gateway_info = {"id": gateway.id, "name": gateway.name, "url": gateway.url}

            # Hard delete gateway
            db.delete(gateway)
            db.commit()

            # Update tracking
            self._active_gateways.discard(gateway.url)

            # Notify subscribers
            await self._notify_gateway_deleted(gateway_info)

            logger.info(f"Permanently deleted gateway: {gateway.name}")

        except Exception as e:
            db.rollback()
            raise GatewayError(f"Failed to delete gateway: {str(e)}")

    async def forward_request(self, gateway: DbGateway, method: str, params: Optional[Dict[str, Any]] = None) -> Any:
        """Forward a request to a gateway.

        Args:
            gateway: Gateway to forward to
            method: RPC method name
            params: Optional method parameters

        Returns:
            Gateway response

        Raises:
            GatewayConnectionError: If forwarding fails
            GatewayError: If gateway gave an error
        """
        if not gateway.is_active:
            raise GatewayConnectionError(f"Cannot forward request to inactive gateway: {gateway.name}")

        try:
            # Build RPC request
            request = {"jsonrpc": "2.0", "id": 1, "method": method}
            if params:
                request["params"] = params

            # Directly use the persistent HTTP client (no async with)
            response = await self._http_client.post(f"{gateway.url}/rpc", json=request, headers=self._get_auth_headers())
            response.raise_for_status()
            result = response.json()

            # Update last seen timestamp
            gateway.last_seen = datetime.now(timezone.utc)

            if "error" in result:
                raise GatewayError(f"Gateway error: {result['error'].get('message')}")
            return result.get("result")

        except Exception as e:
            raise GatewayConnectionError(f"Failed to forward request to {gateway.name}: {str(e)}")

    async def _handle_gateway_failure(self, gateway: str) -> None:
        """
        Tracks and handles gateway failures during health checks.
        If the failure count exceeds the threshold, the gateway is deactivated.

        Args:
            gateway (str): The gateway object that failed its health check.

        Returns:
            None
        """
        if GW_FAILURE_THRESHOLD == -1:
            return  # Gateway failure action disabled
        count = self._gateway_failure_counts.get(gateway.id, 0) + 1
        self._gateway_failure_counts[gateway.id] = count

        logger.warning(f"Gateway {gateway.name} failed health check {count} time(s).")

        if count >= GW_FAILURE_THRESHOLD:
            logger.error(f"Gateway {gateway.name} failed {GW_FAILURE_THRESHOLD} times. Deactivating...")
            with SessionLocal() as db:
                await self.toggle_gateway_status(db, gateway.id, False)
                self._gateway_failure_counts[gateway.id] = 0  # Reset after deactivation

    async def check_health_of_gateways(self, gateways: List[DbGateway]) -> bool:
        """Health check for a list of gateways.

        Deactivates gateway if gateway is not healthy.

        Args:
            gateways (List[DbGateway]): List of gateways to check if healthy

        Returns:
            bool: True if all  active gateways are healthy
        """
        # Reuse a single HTTP client for all requests
        async with httpx.AsyncClient() as client:
            for gateway in gateways:
                # Inactive gateways are unhealthy
                if not gateway.is_active:
                    continue

                try:
                    # Ensure auth_value is a dict
                    auth_data = gateway.auth_value or {}
                    headers = decode_auth(auth_data)

                    # Perform the GET and raise on 4xx/5xx
                    if (gateway.transport).lower() == "sse":
                        timeout = httpx.Timeout(settings.health_check_timeout)
                        async with client.stream("GET", gateway.url, headers=headers, timeout=timeout) as response:
                            # This will raise immediately if status is 4xx/5xx
                            response.raise_for_status()
                    elif (gateway.transport).lower() == "streamablehttp":
                        async with streamablehttp_client(url=gateway.url, headers=headers, timeout=settings.health_check_timeout) as (read_stream, write_stream, get_session_id):
                            async with ClientSession(read_stream, write_stream) as session:
                                # Initialize the session
                                response = await session.initialize()

                    # Mark successful check
                    gateway.last_seen = datetime.now(timezone.utc)

                except Exception:
                    await self._handle_gateway_failure(gateway)

        # All gateways passed
        return True

    async def aggregate_capabilities(self, db: Session) -> Dict[str, Any]:
        """Aggregate capabilities from all gateways.

        Args:
            db: Database session

        Returns:
            Combined capabilities
        """
        capabilities = {
            "prompts": {"listChanged": True},
            "resources": {"subscribe": True, "listChanged": True},
            "tools": {"listChanged": True},
            "logging": {},
        }

        # Get all active gateways
        gateways = db.execute(select(DbGateway).where(DbGateway.is_active)).scalars().all()

        # Combine capabilities
        for gateway in gateways:
            if gateway.capabilities:
                for key, value in gateway.capabilities.items():
                    if key not in capabilities:
                        capabilities[key] = value
                    elif isinstance(value, dict):
                        capabilities[key].update(value)

        return capabilities

    async def subscribe_events(self) -> AsyncGenerator[Dict[str, Any], None]:
        """Subscribe to gateway events.

        Yields:
            Gateway event messages
        """
        queue: asyncio.Queue = asyncio.Queue()
        self._event_subscribers.append(queue)
        try:
            while True:
                event = await queue.get()
                yield event
        finally:
            self._event_subscribers.remove(queue)

    async def _initialize_gateway(self, url: str, authentication: Optional[Dict[str, str]] = None, transport: str = "SSE") -> Any:
        """Initialize connection to a gateway and retrieve its capabilities.

        Args:
            url: Gateway URL
            authentication: Optional authentication headers
<<<<<<< HEAD
            transport: Transport type
=======
            transport: Transport type ("SSE" or "StreamableHTTP")
>>>>>>> 56b6cfe1

        Returns:
            Capabilities dictionary as provided by the gateway.

        Raises:
            GatewayConnectionError: If initialization fails.
        """
        try:
            if authentication is None:
                authentication = {}

            async def connect_to_sse_server(server_url: str, authentication: Optional[Dict[str, str]] = None):
                """
                Connect to an MCP server running with SSE transport

                Args:
                    server_url: URL to connect to the server
                    authentication: Authentication headers for connection to URL

                Returns:
                    list, list: List of capabilities and tools
                """
                if authentication is None:
                    authentication = {}
                # Store the context managers so they stay alive
                decoded_auth = decode_auth(authentication)

                # Use async with for both sse_client and ClientSession
                async with sse_client(url=server_url, headers=decoded_auth) as streams:
                    async with ClientSession(*streams) as session:
                        # Initialize the session
                        response = await session.initialize()
                        capabilities = response.capabilities.model_dump(by_alias=True, exclude_none=True)

                        response = await session.list_tools()
                        tools = response.tools
                        tools = [tool.model_dump(by_alias=True, exclude_none=True) for tool in tools]
                        tools = [ToolCreate.model_validate(tool) for tool in tools]

                return capabilities, tools

            async def connect_to_streamablehttp_server(server_url: str, authentication: Optional[Dict[str, str]] = None):
                """
                Connect to an MCP server running with Streamable HTTP transport

                Args:
                    server_url: URL to connect to the server
                    authentication: Authentication headers for connection to URL

                Returns:
                    list, list: List of capabilities and tools
                """
                if authentication is None:
                    authentication = {}
                # Store the context managers so they stay alive
                decoded_auth = decode_auth(authentication)

                # Use async with for both streamablehttp_client and ClientSession
                async with streamablehttp_client(url=server_url, headers=decoded_auth) as (read_stream, write_stream, get_session_id):
                    async with ClientSession(read_stream, write_stream) as session:
                        # Initialize the session
                        response = await session.initialize()
                        # if get_session_id:
                        #     session_id = get_session_id()
                        #     if session_id:
                        #         print(f"Session ID: {session_id}")
                        capabilities = response.capabilities.model_dump(by_alias=True, exclude_none=True)
                        response = await session.list_tools()
                        tools = response.tools
                        tools = [tool.model_dump(by_alias=True, exclude_none=True) for tool in tools]
                        tools = [ToolCreate.model_validate(tool) for tool in tools]
                        for tool in tools:
                            tool.request_type = "STREAMABLEHTTP"

                return capabilities, tools

            if transport.lower() == "sse":
                capabilities, tools = await connect_to_sse_server(url, authentication)
            elif transport.lower() == "streamablehttp":
                capabilities, tools = await connect_to_streamablehttp_server(url, authentication)

            return capabilities, tools
        except Exception as e:
            raise GatewayConnectionError(f"Failed to initialize gateway at {url}: {str(e)}")

    def _get_active_gateways(self) -> list[DbGateway]:
        """Sync function for database operations (runs in thread).

        Returns:
            List[DbGateway]: List of active gateways
        """
        with SessionLocal() as db:
            return db.execute(select(DbGateway).where(DbGateway.is_active)).scalars().all()

    async def _run_health_checks(self) -> None:
        """Run health checks periodically,
        Uses Redis or FileLock - for multiple workers.
        Uses simple health check for single worker mode."""

        while True:
            try:
                if self._redis_client and settings.cache_type == "redis":
                    # Redis-based leader check
                    current_leader = self._redis_client.get(self._leader_key)
                    if current_leader != self._instance_id.encode():
                        return
                    self._redis_client.expire(self._leader_key, self._leader_ttl)

                    # Run health checks
                    gateways = await asyncio.to_thread(self._get_active_gateways)
                    if gateways:
                        await self.check_health_of_gateways(gateways)

                    await asyncio.sleep(self._health_check_interval)

                elif settings.cache_type == "none":
                    try:
                        # For single worker mode, run health checks directly
                        gateways = await asyncio.to_thread(self._get_active_gateways)

                        if gateways:
                            await self.check_health_of_gateways(gateways)
                    except Exception as e:
                        logger.error(f"Health check run failed: {str(e)}")

                    await asyncio.sleep(self._health_check_interval)

                else:
                    # FileLock-based leader fallback
                    try:
                        self._file_lock.acquire(timeout=0)
                        logger.info("File lock acquired. Running health checks.")

                        while True:
                            gateways = await asyncio.to_thread(self._get_active_gateways)
                            if gateways:
                                await self.check_health_of_gateways(gateways)
                            await asyncio.sleep(self._health_check_interval)

                    except Timeout:
                        logger.debug("File lock already held. Retrying later.")
                        await asyncio.sleep(self._health_check_interval)

                    except Exception as e:
                        logger.error(f"FileLock health check failed: {str(e)}")

                    finally:
                        if self._file_lock.is_locked:
                            try:
                                self._file_lock.release()
                                logger.info("Released file lock.")
                            except Exception as e:
                                logger.warning(f"Failed to release file lock: {str(e)}")

            except Exception as e:
                logger.error(f"Unexpected error in health check loop: {str(e)}")
                await asyncio.sleep(self._health_check_interval)

    def _get_auth_headers(self) -> Dict[str, str]:
        """
        Get headers for gateway authentication.

        Returns:
            dict: Authorization header dict
        """
        api_key = f"{settings.basic_auth_user}:{settings.basic_auth_password}"
        return {"Authorization": f"Basic {api_key}", "X-API-Key": api_key, "Content-Type": "application/json"}

    async def _notify_gateway_added(self, gateway: DbGateway) -> None:
        """
        Notify subscribers of gateway addition.

        Args:
            gateway: Gateway to add
        """
        event = {
            "type": "gateway_added",
            "data": {
                "id": gateway.id,
                "name": gateway.name,
                "url": gateway.url,
                "description": gateway.description,
                "is_active": gateway.is_active,
            },
            "timestamp": datetime.now(timezone.utc).isoformat(),
        }
        await self._publish_event(event)

    async def _notify_gateway_activated(self, gateway: DbGateway) -> None:
        """
        Notify subscribers of gateway activation.

        Args:
            gateway: Gateway to activate
        """
        event = {
            "type": "gateway_activated",
            "data": {
                "id": gateway.id,
                "name": gateway.name,
                "url": gateway.url,
                "is_active": True,
            },
            "timestamp": datetime.now(timezone.utc).isoformat(),
        }
        await self._publish_event(event)

    async def _notify_gateway_deactivated(self, gateway: DbGateway) -> None:
        """
        Notify subscribers of gateway deactivation.

        Args:
            gateway: Gateway database object
        """
        event = {
            "type": "gateway_deactivated",
            "data": {
                "id": gateway.id,
                "name": gateway.name,
                "url": gateway.url,
                "is_active": False,
            },
            "timestamp": datetime.now(timezone.utc).isoformat(),
        }
        await self._publish_event(event)

    async def _notify_gateway_deleted(self, gateway_info: Dict[str, Any]) -> None:
        """
        Notify subscribers of gateway deletion.

        Args:
            gateway_info: Dict containing information about gateway to delete
        """
        event = {
            "type": "gateway_deleted",
            "data": gateway_info,
            "timestamp": datetime.now(timezone.utc).isoformat(),
        }
        await self._publish_event(event)

    async def _notify_gateway_removed(self, gateway: DbGateway) -> None:
        """
        Notify subscribers of gateway removal (deactivation).

        Args:
            gateway: Gateway to remove
        """
        event = {
            "type": "gateway_removed",
            "data": {"id": gateway.id, "name": gateway.name, "is_active": False},
            "timestamp": datetime.now(timezone.utc).isoformat(),
        }
        await self._publish_event(event)

    async def _publish_event(self, event: Dict[str, Any]) -> None:
        """
        Publish event to all subscribers.

        Args:
            event: event dictionary
        """
        for queue in self._event_subscribers:
            await queue.put(event)<|MERGE_RESOLUTION|>--- conflicted
+++ resolved
@@ -683,11 +683,7 @@
         Args:
             url: Gateway URL
             authentication: Optional authentication headers
-<<<<<<< HEAD
-            transport: Transport type
-=======
             transport: Transport type ("SSE" or "StreamableHTTP")
->>>>>>> 56b6cfe1
 
         Returns:
             Capabilities dictionary as provided by the gateway.
